--- conflicted
+++ resolved
@@ -91,7 +91,6 @@
     where
         I: IntoIterator<Item = PeerId>
     {
-<<<<<<< HEAD
         let id = self.next_query_id();
         self.continue_fixed(id, peers, inner);
         id
@@ -102,12 +101,9 @@
     /// earlier.
     pub fn continue_fixed<I>(&mut self, id: QueryId, peers: I, inner: TInner)
     where
-        I: IntoIterator<Item = Key<PeerId>>
+        I: IntoIterator<Item = PeerId>
     {
         assert!(!self.queries.contains_key(&id));
-        let peers = peers.into_iter().map(|k| k.into_preimage()).collect::<Vec<_>>();
-=======
->>>>>>> c271f6f5
         let parallelism = self.config.replication_factor.get();
         let peer_iter = QueryPeerIter::Fixed(FixedPeersIter::new(peers, parallelism));
         let query = Query::new(id, peer_iter, inner);
@@ -349,7 +345,6 @@
     /// The opaque inner query state.
     pub inner: TInner,
     /// The successfully contacted peers.
-<<<<<<< HEAD
     pub peers: TPeers,
     /// The collected query statistics.
     pub stats: QueryStats
@@ -436,8 +431,4 @@
             end: std::cmp::max(self.end, other.end)
         }
     }
-}
-=======
-    pub peers: TPeers
-}
->>>>>>> c271f6f5
+}